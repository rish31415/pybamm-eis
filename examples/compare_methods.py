#
# Compare EIS methods
#

import pbeis
import pybamm
import numpy as np
import matplotlib.pyplot as plt
import time as timer
from scipy.fft import fft

# Set up
<<<<<<< HEAD
model = pybamm.lithium_ion.SPMe(options={"surface form": "differential"})

parameter_values = pybamm.ParameterValues("Chen2020")

=======
model = pybamm.lithium_ion.SPM(options={"surface form": "differential"}, name="SPM")
parameter_values = pybamm.ParameterValues("Marquis2019")
>>>>>>> b92bfe0d
frequencies = np.logspace(-4, 2, 30)

# Time domain
I = 50 * 1e-3
number_of_periods = 20
samples_per_period = 16


def current_function(t):
    return I * pybamm.sin(2 * np.pi * pybamm.InputParameter("Frequency [Hz]") * t)


parameter_values["Current function [A]"] = current_function

start_time = timer.time()

sim = pybamm.Simulation(
    model, parameter_values=parameter_values, solver=pybamm.ScipySolver()
)

impedances_time = []
for frequency in frequencies:
    # Solve
    period = 1 / frequency
    dt = period / samples_per_period
    t_eval = np.array(range(0, 1 + samples_per_period * number_of_periods)) * dt
    sol = sim.solve(t_eval, inputs={"Frequency [Hz]": frequency})
    # Extract final two periods of the solution
    time = sol["Time [s]"].entries[-3 * samples_per_period - 1 :]
    current = sol["Current [A]"].entries[-3 * samples_per_period - 1 :]
    voltage = sol["Terminal voltage [V]"].entries[-3 * samples_per_period - 1 :]
    # FFT
    current_fft = fft(current)
    voltage_fft = fft(voltage)
    # Get index of first harmonic
    idx = np.argmax(np.abs(current_fft))
    impedance = -voltage_fft[idx] / current_fft[idx]
    impedances_time.append(impedance)

end_time = timer.time()
time_elapsed = end_time - start_time
print("Time domain method: ", time_elapsed, "s")

# Frequency domain
methods = ["direct", "prebicgstab"]
impedances_freqs = []
for method in methods:
    start_time = timer.time()
    eis_sim = pbeis.EISSimulation(model, parameter_values=parameter_values)
    impedances_freq = eis_sim.solve(frequencies, method)
    end_time = timer.time()
    time_elapsed = end_time - start_time
    print(f"Frequency domain ({method}): ", time_elapsed, "s")
    impedances_freqs.append(impedances_freq)

# Compare
_, ax = plt.subplots()
ax = pbeis.nyquist_plot(impedances_time, ax=ax, label="Time", alpha=0.7)
for i, method in enumerate(methods):
    ax = pbeis.nyquist_plot(
        impedances_freqs[i], ax=ax, label=f"Frequency ({method})", alpha=0.7
    )
ax.legend()
plt.suptitle(f"{model.name}")
plt.savefig(f"figures/{model.name}_time_vs_freq.pdf", dpi=300)
plt.show()<|MERGE_RESOLUTION|>--- conflicted
+++ resolved
@@ -10,15 +10,8 @@
 from scipy.fft import fft
 
 # Set up
-<<<<<<< HEAD
-model = pybamm.lithium_ion.SPMe(options={"surface form": "differential"})
-
-parameter_values = pybamm.ParameterValues("Chen2020")
-
-=======
 model = pybamm.lithium_ion.SPM(options={"surface form": "differential"}, name="SPM")
 parameter_values = pybamm.ParameterValues("Marquis2019")
->>>>>>> b92bfe0d
 frequencies = np.logspace(-4, 2, 30)
 
 # Time domain
